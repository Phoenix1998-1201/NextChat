--- conflicted
+++ resolved
@@ -35,11 +35,6 @@
       // google tag manager
       GTM_ID?: string;
 
-<<<<<<< HEAD
-      // bytedance only
-      BYTEDANCE_URL?: string;
-      BYTEDANCE_API_KEY?: string;
-=======
       // anthropic only
       ANTHROPIC_URL?: string;
       ANTHROPIC_API_KEY?: string;
@@ -49,7 +44,10 @@
       BAIDU_URL?: string;
       BAIDU_API_KEY?: string;
       BAIDU_SECRET_KEY?: string;
->>>>>>> 46856219
+
+      // bytedance only
+      BYTEDANCE_URL?: string;
+      BYTEDANCE_API_KEY?: string;
 
       // custom template for preprocessing user input
       DEFAULT_INPUT_TEMPLATE?: string;
@@ -108,12 +106,8 @@
   const isAzure = !!process.env.AZURE_URL;
   const isGoogle = !!process.env.GOOGLE_API_KEY;
   const isAnthropic = !!process.env.ANTHROPIC_API_KEY;
-<<<<<<< HEAD
+  const isBaidu = !!process.env.BAIDU_API_KEY;
   const isBytedance = !!process.env.BYTEDANCE_API_KEY;
-
-=======
-  const isBaidu = !!process.env.BAIDU_API_KEY;
->>>>>>> 46856219
   // const apiKeyEnvVar = process.env.OPENAI_API_KEY ?? "";
   // const apiKeys = apiKeyEnvVar.split(",").map((v) => v.trim());
   // const randomIndex = Math.floor(Math.random() * apiKeys.length);
@@ -150,11 +144,11 @@
     baiduApiKey: getApiKey(process.env.BAIDU_API_KEY),
     baiduSecretKey: process.env.BAIDU_SECRET_KEY,
 
-    gtmId: process.env.GTM_ID,
-
     isBytedance,
     bytedanceApiKey: getApiKey(process.env.BYTEDANCE_API_KEY),
     bytedanceUrl: process.env.BYTEDANCE_URL,
+
+    gtmId: process.env.GTM_ID,
 
     needCode: ACCESS_CODES.size > 0,
     code: process.env.CODE,
