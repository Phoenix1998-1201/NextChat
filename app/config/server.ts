import md5 from "spark-md5";
import { DEFAULT_MODELS } from "../constant";

declare global {
  namespace NodeJS {
    interface ProcessEnv {
      PROXY_URL?: string; // docker only

      OPENAI_API_KEY?: string;
      CODE?: string;

      BASE_URL?: string;
      OPENAI_ORG_ID?: string; // openai only

      VERCEL?: string;
      BUILD_MODE?: "standalone" | "export";
      BUILD_APP?: string; // is building desktop app

      HIDE_USER_API_KEY?: string; // disable user's api key input
      DISABLE_GPT4?: string; // allow user to use gpt-4 or not
      ENABLE_BALANCE_QUERY?: string; // allow user to query balance or not
      DISABLE_FAST_LINK?: string; // disallow parse settings from url or not
      CUSTOM_MODELS?: string; // to control custom models

      // azure only
      AZURE_URL?: string; // https://{azure-url}/openai/deployments/{deploy-name}
      AZURE_API_KEY?: string;
      AZURE_API_VERSION?: string;

      // google only
      GOOGLE_API_KEY?: string;
      GOOGLE_URL?: string;

<<<<<<< HEAD
=======
      // google tag manager
>>>>>>> 7d4b56a5
      GTM_ID?: string;
    }
  }
}

const ACCESS_CODES = (function getAccessCodes(): Set<string> {
  const code = process.env.CODE;

  try {
    const codes = (code?.split(",") ?? [])
      .filter((v) => !!v)
      .map((v) => md5.hash(v.trim()));
    return new Set(codes);
  } catch (e) {
    return new Set();
  }
})();

export const getServerSideConfig = () => {
  if (typeof process === "undefined") {
    throw Error(
      "[Server Config] you are importing a nodejs-only module outside of nodejs",
    );
  }

  const disableGPT4 = !!process.env.DISABLE_GPT4;
  let customModels = process.env.CUSTOM_MODELS ?? "";

  if (disableGPT4) {
    if (customModels) customModels += ",";
    customModels += DEFAULT_MODELS.filter((m) => m.name.startsWith("gpt-4"))
      .map((m) => "-" + m.name)
      .join(",");
  }

  const isAzure = !!process.env.AZURE_URL;
  const isGoogle = !!process.env.GOOGLE_API_KEY;

  const apiKeyEnvVar = process.env.OPENAI_API_KEY ?? "";
  const apiKeys = apiKeyEnvVar.split(",").map((v) => v.trim());
  const randomIndex = Math.floor(Math.random() * apiKeys.length);
  const apiKey = apiKeys[randomIndex];
  console.log(
    `[Server Config] using ${randomIndex + 1} of ${apiKeys.length} api key`,
  );

  return {
    baseUrl: process.env.BASE_URL,
    apiKey,
    openaiOrgId: process.env.OPENAI_ORG_ID,

    isAzure,
    azureUrl: process.env.AZURE_URL,
    azureApiKey: process.env.AZURE_API_KEY,
    azureApiVersion: process.env.AZURE_API_VERSION,

    isGoogle,
    googleApiKey: process.env.GOOGLE_API_KEY,
    googleUrl: process.env.GOOGLE_URL,

    gtmId: process.env.GTM_ID,

    needCode: ACCESS_CODES.size > 0,
    code: process.env.CODE,
    codes: ACCESS_CODES,

    proxyUrl: process.env.PROXY_URL,
    isVercel: !!process.env.VERCEL,

    hideUserApiKey: !!process.env.HIDE_USER_API_KEY,
    disableGPT4,
    hideBalanceQuery: !process.env.ENABLE_BALANCE_QUERY,
    disableFastLink: !!process.env.DISABLE_FAST_LINK,
    customModels,
  };
};<|MERGE_RESOLUTION|>--- conflicted
+++ resolved
@@ -31,10 +31,7 @@
       GOOGLE_API_KEY?: string;
       GOOGLE_URL?: string;
 
-<<<<<<< HEAD
-=======
       // google tag manager
->>>>>>> 7d4b56a5
       GTM_ID?: string;
     }
   }
