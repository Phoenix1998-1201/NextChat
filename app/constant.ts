export const OWNER = "ChatGPTNextWeb";
export const REPO = "ChatGPT-Next-Web";
export const REPO_URL = `https://github.com/${OWNER}/${REPO}`;
export const ISSUE_URL = `https://github.com/${OWNER}/${REPO}/issues`;
export const UPDATE_URL = `${REPO_URL}#keep-updated`;
export const RELEASE_URL = `${REPO_URL}/releases`;
export const FETCH_COMMIT_URL = `https://api.github.com/repos/${OWNER}/${REPO}/commits?per_page=1`;
export const FETCH_TAG_URL = `https://api.github.com/repos/${OWNER}/${REPO}/tags?per_page=1`;
export const RUNTIME_CONFIG_DOM = "danger-runtime-config";

export const STABILITY_BASE_URL = "https://api.stability.ai";

export const DEFAULT_API_HOST = "https://api.nextchat.dev";
export const OPENAI_BASE_URL = "https://api.openai.com";
export const ANTHROPIC_BASE_URL = "https://api.anthropic.com";

export const GEMINI_BASE_URL = "https://generativelanguage.googleapis.com/";

export const BAIDU_BASE_URL = "https://aip.baidubce.com";
export const BAIDU_OATUH_URL = `${BAIDU_BASE_URL}/oauth/2.0/token`;

export const BYTEDANCE_BASE_URL = "https://ark.cn-beijing.volces.com";

export const ALIBABA_BASE_URL = "https://dashscope.aliyuncs.com/api/";

export const TENCENT_BASE_URL = "https://hunyuan.tencentcloudapi.com";

export const MOONSHOT_BASE_URL = "https://api.moonshot.cn";
export const IFLYTEK_BASE_URL = "https://spark-api-open.xf-yun.com";

export const CACHE_URL_PREFIX = "/api/cache";
export const UPLOAD_URL = `${CACHE_URL_PREFIX}/upload`;

export enum Path {
  Home = "/",
  Chat = "/chat",
  Settings = "/settings",
  NewChat = "/new-chat",
  Masks = "/masks",
  Auth = "/auth",
  Sd = "/sd",
  SdNew = "/sd-new",
  Artifacts = "/artifacts",
}

export enum ApiPath {
  Cors = "",
  Azure = "/api/azure",
  OpenAI = "/api/openai",
  Anthropic = "/api/anthropic",
  Google = "/api/google",
  Baidu = "/api/baidu",
  ByteDance = "/api/bytedance",
  Alibaba = "/api/alibaba",
  Tencent = "/api/tencent",
  Moonshot = "/api/moonshot",
  Iflytek = "/api/iflytek",
  Stability = "/api/stability",
  Artifacts = "/api/artifacts",
}

export enum SlotID {
  AppBody = "app-body",
  CustomModel = "custom-model",
}

export enum FileName {
  Masks = "masks.json",
  Prompts = "prompts.json",
}

export enum Plugin {
  Artifacts = "artifacts",
}

export enum StoreKey {
  Chat = "chat-next-web-store",
  Access = "access-control",
  Config = "app-config",
  Mask = "mask-store",
  Prompt = "prompt-store",
  Update = "chat-update",
  Sync = "sync",
  SdList = "sd-list",
}

export const DEFAULT_SIDEBAR_WIDTH = 300;
export const MAX_SIDEBAR_WIDTH = 500;
export const MIN_SIDEBAR_WIDTH = 230;
export const NARROW_SIDEBAR_WIDTH = 100;

export const ACCESS_CODE_PREFIX = "nk-";

export const LAST_INPUT_KEY = "last-input";
export const UNFINISHED_INPUT = (id: string) => "unfinished-input-" + id;

export const STORAGE_KEY = "chatgpt-next-web";

export const REQUEST_TIMEOUT_MS = 60000;

export const EXPORT_MESSAGE_CLASS_NAME = "export-markdown";

export enum ServiceProvider {
  OpenAI = "OpenAI",
  Azure = "Azure",
  Google = "Google",
  Anthropic = "Anthropic",
  Baidu = "Baidu",
  ByteDance = "ByteDance",
  Alibaba = "Alibaba",
  Tencent = "Tencent",
  Moonshot = "Moonshot",
  Stability = "Stability",
  Iflytek = "Iflytek",
}

// Google API safety settings, see https://ai.google.dev/gemini-api/docs/safety-settings
// BLOCK_NONE will not block any content, and BLOCK_ONLY_HIGH will block only high-risk content.
export enum GoogleSafetySettingsThreshold {
  BLOCK_NONE = "BLOCK_NONE",
  BLOCK_ONLY_HIGH = "BLOCK_ONLY_HIGH",
  BLOCK_MEDIUM_AND_ABOVE = "BLOCK_MEDIUM_AND_ABOVE",
  BLOCK_LOW_AND_ABOVE = "BLOCK_LOW_AND_ABOVE",
}

export enum ModelProvider {
  Stability = "Stability",
  GPT = "GPT",
  GeminiPro = "GeminiPro",
  Claude = "Claude",
  Ernie = "Ernie",
  Doubao = "Doubao",
  Qwen = "Qwen",
  Hunyuan = "Hunyuan",
  Moonshot = "Moonshot",
  Iflytek = "Iflytek",
}

export const Stability = {
  GeneratePath: "v2beta/stable-image/generate",
  ExampleEndpoint: "https://api.stability.ai",
};

export const Anthropic = {
  ChatPath: "v1/messages",
  ChatPath1: "v1/complete",
  ExampleEndpoint: "https://api.anthropic.com",
  Vision: "2023-06-01",
};

export const OpenaiPath = {
  ChatPath: "v1/chat/completions",
  ImagePath: "v1/images/generations",
  UsagePath: "dashboard/billing/usage",
  SubsPath: "dashboard/billing/subscription",
  ListModelPath: "v1/models",
};

export const Azure = {
  ChatPath: (deployName: string, apiVersion: string) =>
    `deployments/${deployName}/chat/completions?api-version=${apiVersion}`,
  // https://<your_resource_name>.openai.azure.com/openai/deployments/<your_deployment_name>/images/generations?api-version=<api_version>
  ImagePath: (deployName: string, apiVersion: string) =>
    `deployments/${deployName}/images/generations?api-version=${apiVersion}`,
  ExampleEndpoint: "https://{resource-url}/openai",
};

export const Google = {
  ExampleEndpoint: "https://generativelanguage.googleapis.com/",
  ChatPath: (modelName: string) =>
    `v1beta/models/${modelName}:streamGenerateContent`,
};

export const Baidu = {
  ExampleEndpoint: BAIDU_BASE_URL,
  ChatPath: (modelName: string) => {
    let endpoint = modelName;
    if (modelName === "ernie-4.0-8k") {
      endpoint = "completions_pro";
    }
    if (modelName === "ernie-4.0-8k-preview-0518") {
      endpoint = "completions_adv_pro";
    }
    if (modelName === "ernie-3.5-8k") {
      endpoint = "completions";
    }
    if (modelName === "ernie-speed-8k") {
      endpoint = "ernie_speed";
    }
    return `rpc/2.0/ai_custom/v1/wenxinworkshop/chat/${endpoint}`;
  },
};

export const ByteDance = {
  ExampleEndpoint: "https://ark.cn-beijing.volces.com/api/",
  ChatPath: "api/v3/chat/completions",
};

export const Alibaba = {
  ExampleEndpoint: ALIBABA_BASE_URL,
  ChatPath: "v1/services/aigc/text-generation/generation",
};

export const Tencent = {
  ExampleEndpoint: TENCENT_BASE_URL,
};

export const Moonshot = {
  ExampleEndpoint: MOONSHOT_BASE_URL,
  ChatPath: "v1/chat/completions",
};

export const Iflytek = {
  ExampleEndpoint: IFLYTEK_BASE_URL,
  ChatPath: "v1/chat/completions",
};

export const DEFAULT_INPUT_TEMPLATE = `{{input}}`; // input / time / model / lang
// export const DEFAULT_SYSTEM_TEMPLATE = `
// You are ChatGPT, a large language model trained by {{ServiceProvider}}.
// Knowledge cutoff: {{cutoff}}
// Current model: {{model}}
// Current time: {{time}}
// Latex inline: $x^2$
// Latex block: $$e=mc^2$$
// `;
export const DEFAULT_SYSTEM_TEMPLATE = `
You are ChatGPT, a large language model trained by {{ServiceProvider}}.
Knowledge cutoff: {{cutoff}}
Current model: {{model}}
Current time: {{time}}
Latex inline: \\(x^2\\) 
Latex block: $$e=mc^2$$
`;

export const SUMMARIZE_MODEL = "gpt-4o-mini";
export const GEMINI_SUMMARIZE_MODEL = "gemini-pro";

export const KnowledgeCutOffDate: Record<string, string> = {
  default: "2021-09",
  "gpt-4-turbo": "2023-12",
  "gpt-4-turbo-2024-04-09": "2023-12",
  "gpt-4-turbo-preview": "2023-12",
  "gpt-4o": "2023-10",
  "gpt-4o-2024-05-13": "2023-10",
  "gpt-4o-2024-08-06": "2023-10",
  "gpt-4o-mini": "2023-10",
  "gpt-4o-mini-2024-07-18": "2023-10",
  "gpt-4-vision-preview": "2023-04",
  // After improvements,
  // it's now easier to add "KnowledgeCutOffDate" instead of stupid hardcoding it, as was done previously.
  "gemini-pro": "2023-12",
  "gemini-pro-vision": "2023-12",
};

const openaiModels = [
  "gpt-3.5-turbo",
  "gpt-3.5-turbo-1106",
  "gpt-3.5-turbo-0125",
  "gpt-4",
  "gpt-4-0613",
  "gpt-4-32k",
  "gpt-4-32k-0613",
  "gpt-4-turbo",
  "gpt-4-turbo-preview",
  "gpt-4o",
  "gpt-4o-2024-05-13",
  "gpt-4o-2024-08-06",
  "gpt-4o-mini",
  "gpt-4o-mini-2024-07-18",
  "gpt-4-vision-preview",
  "gpt-4-turbo-2024-04-09",
  "gpt-4-1106-preview",
  "dall-e-3",
];

const googleModels = [
  "gemini-1.0-pro",
  "gemini-1.5-pro-latest",
  "gemini-1.5-flash-latest",
  "gemini-pro-vision",
];

const anthropicModels = [
  "claude-instant-1.2",
  "claude-2.0",
  "claude-2.1",
  "claude-3-sonnet-20240229",
  "claude-3-opus-20240229",
  "claude-3-haiku-20240307",
  "claude-3-5-sonnet-20240620",
];

const baiduModels = [
  "ernie-4.0-turbo-8k",
  "ernie-4.0-8k",
  "ernie-4.0-8k-preview",
  "ernie-4.0-8k-preview-0518",
  "ernie-4.0-8k-latest",
  "ernie-3.5-8k",
  "ernie-3.5-8k-0205",
  "ernie-speed-128k",
  "ernie-speed-8k",
  "ernie-lite-8k",
  "ernie-tiny-8k",
];

const bytedanceModels = [
  "Doubao-lite-4k",
  "Doubao-lite-32k",
  "Doubao-lite-128k",
  "Doubao-pro-4k",
  "Doubao-pro-32k",
  "Doubao-pro-128k",
];

const alibabaModes = [
  "qwen-turbo",
  "qwen-plus",
  "qwen-max",
  "qwen-max-0428",
  "qwen-max-0403",
  "qwen-max-0107",
  "qwen-max-longcontext",
];

const tencentModels = [
  "hunyuan-pro",
  "hunyuan-standard",
  "hunyuan-lite",
  "hunyuan-role",
  "hunyuan-functioncall",
  "hunyuan-code",
  "hunyuan-vision",
];

const moonshotModes = ["moonshot-v1-8k", "moonshot-v1-32k", "moonshot-v1-128k"];

const iflytekModels = [
  "general",
  "generalv3",
  "pro-128k",
  "generalv3.5",
  "4.0Ultra",
];

let seq = 1000; // 内置的模型序号生成器从1000开始
export const DEFAULT_MODELS = [
  ...openaiModels.map((name) => ({
    name,
    available: true,
    sorted: seq++, // Global sequence sort(index)
    provider: {
      id: "openai",
      providerName: "OpenAI",
      providerType: "openai",
      sorted: 1, // 这里是固定的，确保顺序与之前内置的版本一致
    },
  })),
  ...openaiModels.map((name) => ({
    name,
    available: true,
    sorted: seq++,
    provider: {
      id: "azure",
      providerName: "Azure",
      providerType: "azure",
      sorted: 2,
    },
  })),
  ...googleModels.map((name) => ({
    name,
    available: true,
    sorted: seq++,
    provider: {
      id: "google",
      providerName: "Google",
      providerType: "google",
      sorted: 3,
    },
  })),
  ...anthropicModels.map((name) => ({
    name,
    available: true,
    sorted: seq++,
    provider: {
      id: "anthropic",
      providerName: "Anthropic",
      providerType: "anthropic",
      sorted: 4,
    },
  })),
  ...baiduModels.map((name) => ({
    name,
    available: true,
    sorted: seq++,
    provider: {
      id: "baidu",
      providerName: "Baidu",
      providerType: "baidu",
      sorted: 5,
    },
  })),
  ...bytedanceModels.map((name) => ({
    name,
    available: true,
    sorted: seq++,
    provider: {
      id: "bytedance",
      providerName: "ByteDance",
      providerType: "bytedance",
      sorted: 6,
    },
  })),
  ...alibabaModes.map((name) => ({
    name,
    available: true,
    sorted: seq++,
    provider: {
      id: "alibaba",
      providerName: "Alibaba",
      providerType: "alibaba",
      sorted: 7,
    },
  })),
  ...tencentModels.map((name) => ({
    name,
    available: true,
    sorted: seq++,
    provider: {
      id: "tencent",
      providerName: "Tencent",
      providerType: "tencent",
      sorted: 8,
    },
  })),
  ...moonshotModes.map((name) => ({
    name,
    available: true,
    sorted: seq++,
    provider: {
      id: "moonshot",
      providerName: "Moonshot",
      providerType: "moonshot",
      sorted: 9,
    },
  })),
  ...iflytekModels.map((name) => ({
    name,
    available: true,
    sorted: seq++,
    provider: {
      id: "iflytek",
      providerName: "Iflytek",
      providerType: "iflytek",
      sorted: 10,
    },
  })),
] as const;

export const CHAT_PAGE_SIZE = 15;
export const MAX_RENDER_MSG_COUNT = 45;

// some famous webdav endpoints
export const internalAllowedWebDavEndpoints = [
  "https://dav.jianguoyun.com/dav/",
  "https://dav.dropdav.com/",
  "https://dav.box.com/dav",
  "https://nanao.teracloud.jp/dav/",
  "https://bora.teracloud.jp/dav/",
  "https://webdav.4shared.com/",
  "https://dav.idrivesync.com",
  "https://webdav.yandex.com",
  "https://app.koofr.net/dav/Koofr",
];

<<<<<<< HEAD
export const DEFAULT_GA_ID = "G-89WN60ZK2E";
=======
>>>>>>> bdd63764
export const PLUGINS = [{ name: "Stable Diffusion", path: Path.Sd }];<|MERGE_RESOLUTION|>--- conflicted
+++ resolved
@@ -474,8 +474,5 @@
   "https://app.koofr.net/dav/Koofr",
 ];
 
-<<<<<<< HEAD
 export const DEFAULT_GA_ID = "G-89WN60ZK2E";
-=======
->>>>>>> bdd63764
 export const PLUGINS = [{ name: "Stable Diffusion", path: Path.Sd }];