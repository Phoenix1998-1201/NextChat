--- conflicted
+++ resolved
@@ -71,12 +71,9 @@
   getMessageImages,
   isVisionModel,
   isDalle3,
-<<<<<<< HEAD
-  isFirefox,
-=======
   showPlugins,
   safeLocalStorage,
->>>>>>> b3cf4a91
+  isFirefox,
 } from "../utils";
 
 import { uploadImage as uploadImageRemote } from "@/app/utils/chat";
@@ -122,6 +119,8 @@
 import { getClientConfig } from "../config/client";
 import { useAllModels } from "../utils/hooks";
 import { MultimodalContent } from "../client/api";
+
+const localStorage = safeLocalStorage();
 import { ClientApi } from "../client/api";
 import { createTTSPlayer } from "../utils/audio";
 import {
@@ -132,8 +131,6 @@
 import { MsEdgeTTS, OUTPUT_FORMAT } from "../utils/ms_edge_tts";
 
 const ttsPlayer = createTTSPlayer();
-
-const localStorage = safeLocalStorage();
 
 const Markdown = dynamic(async () => (await import("./markdown")).Markdown, {
   loading: () => <LoadingIcon />,
@@ -463,11 +460,8 @@
   showPromptHints: () => void;
   hitBottom: boolean;
   uploading: boolean;
-<<<<<<< HEAD
+  setShowShortcutKeyModal: React.Dispatch<React.SetStateAction<boolean>>;
   setUserInput: (input: string) => void;
-=======
-  setShowShortcutKeyModal: React.Dispatch<React.SetStateAction<boolean>>;
->>>>>>> b3cf4a91
 }) {
   const config = useAppConfig();
   const navigate = useNavigate();
@@ -827,7 +821,14 @@
         />
       )}
 
-<<<<<<< HEAD
+      {!isMobileScreen && (
+        <ChatAction
+          onClick={() => props.setShowShortcutKeyModal(true)}
+          text={Locale.Chat.ShortcutKey.Title}
+          icon={<ShortcutkeyIcon />}
+        />
+      )}
+
       {config.sttConfig.enable && (
         <ChatAction
           onClick={async () =>
@@ -835,13 +836,6 @@
           }
           text={isListening ? Locale.Chat.StopSpeak : Locale.Chat.StartSpeak}
           icon={<VoiceWhiteIcon />}
-=======
-      {!isMobileScreen && (
-        <ChatAction
-          onClick={() => props.setShowShortcutKeyModal(true)}
-          text={Locale.Chat.ShortcutKey.Title}
-          icon={<ShortcutkeyIcon />}
->>>>>>> b3cf4a91
         />
       )}
     </div>
@@ -1978,11 +1972,8 @@
             setUserInput("/");
             onSearch("");
           }}
-<<<<<<< HEAD
+          setShowShortcutKeyModal={setShowShortcutKeyModal}
           setUserInput={setUserInput}
-=======
-          setShowShortcutKeyModal={setShowShortcutKeyModal}
->>>>>>> b3cf4a91
         />
         <label
           className={`${styles["chat-input-panel-inner"]} ${
