/* eslint-disable @next/next/no-img-element */
import { ChatMessage, ModelType, useAppConfig, useChatStore } from "../store";
import Locale from "../locales";
import styles from "./exporter.module.scss";
import {
  List,
  ListItem,
  Modal,
  Select,
  showImageModal,
  showModal,
  showToast,
} from "./ui-lib";
import { IconButton } from "./button";
import {
  copyToClipboard,
  downloadAs,
  getMessageImages,
  useMobileScreen,
} from "../utils";

import CopyIcon from "../icons/copy.svg";
import LoadingIcon from "../icons/three-dots.svg";
import ChatGptIcon from "../icons/chatgpt.png";
import ShareIcon from "../icons/share.svg";
import BotIcon from "../icons/bot.png";

import DownloadIcon from "../icons/download.svg";
import { useEffect, useMemo, useRef, useState } from "react";
import { MessageSelector, useMessageSelector } from "./message-selector";
import { Avatar } from "./emoji";
import dynamic from "next/dynamic";
import NextImage from "next/image";

import { toBlob, toPng } from "html-to-image";
import { DEFAULT_MASK_AVATAR } from "../store/mask";

import { prettyObject } from "../utils/format";
import { EXPORT_MESSAGE_CLASS_NAME } from "../constant";
import { getClientConfig } from "../config/client";
import { type ClientApi, getClientApi } from "../client/api";
import { getMessageTextContent } from "../utils";

const Markdown = dynamic(async () => (await import("./markdown")).Markdown, {
  loading: () => <LoadingIcon />,
});

export function ExportMessageModal(props: { onClose: () => void }) {
  return (
    <div className="modal-mask">
      <Modal
        title={Locale.Export.Title}
        onClose={props.onClose}
        footer={
          <div
            style={{
              width: "100%",
              textAlign: "center",
              fontSize: 14,
              opacity: 0.5,
            }}
          >
            {Locale.Exporter.Description.Title}
          </div>
        }
      >
        <div style={{ minHeight: "40vh" }}>
          <MessageExporter />
        </div>
      </Modal>
    </div>
  );
}

function useSteps(
  steps: Array<{
    name: string;
    value: string;
  }>,
) {
  const stepCount = steps.length;
  const [currentStepIndex, setCurrentStepIndex] = useState(0);
  const nextStep = () =>
    setCurrentStepIndex((currentStepIndex + 1) % stepCount);
  const prevStep = () =>
    setCurrentStepIndex((currentStepIndex - 1 + stepCount) % stepCount);

  return {
    currentStepIndex,
    setCurrentStepIndex,
    nextStep,
    prevStep,
    currentStep: steps[currentStepIndex],
  };
}

function Steps<
  T extends {
    name: string;
    value: string;
  }[],
>(props: { steps: T; onStepChange?: (index: number) => void; index: number }) {
  const steps = props.steps;
  const stepCount = steps.length;

  return (
    <div className={styles["steps"]}>
      <div className={styles["steps-progress"]}>
        <div
          className={styles["steps-progress-inner"]}
          style={{
            width: `${((props.index + 1) / stepCount) * 100}%`,
          }}
        ></div>
      </div>
      <div className={styles["steps-inner"]}>
        {steps.map((step, i) => {
          return (
            <div
              key={i}
              className={`${styles["step"]} ${
                styles[i <= props.index ? "step-finished" : ""]
              } ${i === props.index && styles["step-current"]} clickable`}
              onClick={() => {
                props.onStepChange?.(i);
              }}
              role="button"
            >
              <span className={styles["step-index"]}>{i + 1}</span>
              <span className={styles["step-name"]}>{step.name}</span>
            </div>
          );
        })}
      </div>
    </div>
  );
}

export function MessageExporter() {
  const steps = [
    {
      name: Locale.Export.Steps.Select,
      value: "select",
    },
    {
      name: Locale.Export.Steps.Preview,
      value: "preview",
    },
  ];
  const { currentStep, setCurrentStepIndex, currentStepIndex } =
    useSteps(steps);
  const formats = ["text", "image", "json"] as const;
  type ExportFormat = (typeof formats)[number];

  const [exportConfig, setExportConfig] = useState({
    format: "image" as ExportFormat,
    includeContext: true,
  });

  function updateExportConfig(updater: (config: typeof exportConfig) => void) {
    const config = { ...exportConfig };
    updater(config);
    setExportConfig(config);
  }

  const chatStore = useChatStore();
  const session = chatStore.currentSession();
  const { selection, updateSelection } = useMessageSelector();
  const selectedMessages = useMemo(() => {
    const ret: ChatMessage[] = [];
    if (exportConfig.includeContext) {
      ret.push(...session.mask.context);
    }
    ret.push(...session.messages.filter((m) => selection.has(m.id)));
    return ret;
  }, [
    exportConfig.includeContext,
    session.messages,
    session.mask.context,
    selection,
  ]);
  function preview() {
    if (exportConfig.format === "text") {
      return (
        <MarkdownPreviewer messages={selectedMessages} topic={session.topic} />
      );
    } else if (exportConfig.format === "json") {
      return (
        <JsonPreviewer messages={selectedMessages} topic={session.topic} />
      );
    } else {
      return (
        <ImagePreviewer messages={selectedMessages} topic={session.topic} />
      );
    }
  }
  return (
    <>
      <Steps
        steps={steps}
        index={currentStepIndex}
        onStepChange={setCurrentStepIndex}
      />
      <div
        className={styles["message-exporter-body"]}
        style={currentStep.value !== "select" ? { display: "none" } : {}}
      >
        <List>
          <ListItem
            title={Locale.Export.Format.Title}
            subTitle={Locale.Export.Format.SubTitle}
          >
            <Select
              value={exportConfig.format}
              onChange={(e) =>
                updateExportConfig(
                  (config) =>
                    (config.format = e.currentTarget.value as ExportFormat),
                )
              }
            >
              {formats.map((f) => (
                <option key={f} value={f}>
                  {f}
                </option>
              ))}
            </Select>
          </ListItem>
          <ListItem
            title={Locale.Export.IncludeContext.Title}
            subTitle={Locale.Export.IncludeContext.SubTitle}
          >
            <input
              type="checkbox"
              checked={exportConfig.includeContext}
              onChange={(e) => {
                updateExportConfig(
                  (config) => (config.includeContext = e.currentTarget.checked),
                );
              }}
            ></input>
          </ListItem>
        </List>
        <MessageSelector
          selection={selection}
          updateSelection={updateSelection}
          defaultSelectAll
        />
      </div>
      {currentStep.value === "preview" && (
        <div className={styles["message-exporter-body"]}>{preview()}</div>
      )}
    </>
  );
}

export function RenderExport(props: {
  messages: ChatMessage[];
  onRender: (messages: ChatMessage[]) => void;
}) {
  const domRef = useRef<HTMLDivElement>(null);

  useEffect(() => {
    if (!domRef.current) return;
    const dom = domRef.current;
    const messages = Array.from(
      dom.getElementsByClassName(EXPORT_MESSAGE_CLASS_NAME),
    );

    if (messages.length !== props.messages.length) {
      return;
    }

    const renderMsgs = messages.map((v, i) => {
      const [role, _] = v.id.split(":");
      return {
        id: i.toString(),
        role: role as any,
        content: role === "user" ? v.textContent ?? "" : v.innerHTML,
        date: "",
      };
    });

    props.onRender(renderMsgs);
    // eslint-disable-next-line react-hooks/exhaustive-deps
  }, []);

  return (
    <div ref={domRef}>
      {props.messages.map((m, i) => (
        <div
          key={i}
          id={`${m.role}:${i}`}
          className={EXPORT_MESSAGE_CLASS_NAME}
        >
          <Markdown content={getMessageTextContent(m)} defaultShow />
        </div>
      ))}
    </div>
  );
}

export function PreviewActions(props: {
  download: () => void;
  copy: () => void;
  showCopy?: boolean;
  messages?: ChatMessage[];
}) {
  const [loading, setLoading] = useState(false);
  const [shouldExport, setShouldExport] = useState(false);
  const config = useAppConfig();
  const onRenderMsgs = (msgs: ChatMessage[]) => {
    setShouldExport(false);

<<<<<<< HEAD
    var api: ClientApi;
    if (config.modelConfig.providerName == ServiceProvider.Google) {
      api = new ClientApi(ModelProvider.GeminiPro);
    } else if (config.modelConfig.providerName == ServiceProvider.Anthropic) {
      api = new ClientApi(ModelProvider.Claude);
    } else if (config.modelConfig.providerName == ServiceProvider.ByteDance) {
      api = new ClientApi(ModelProvider.Doubao);
    } else {
      api = new ClientApi(ModelProvider.GPT);
    }
=======
    const api: ClientApi = getClientApi(config.modelConfig.providerName);
>>>>>>> f5e14c36

    api
      .share(msgs)
      .then((res) => {
        if (!res) return;
        showModal({
          title: Locale.Export.Share,
          children: [
            <input
              type="text"
              value={res}
              key="input"
              style={{
                width: "100%",
                maxWidth: "unset",
              }}
              readOnly
              onClick={(e) => e.currentTarget.select()}
            ></input>,
          ],
          actions: [
            <IconButton
              icon={<CopyIcon />}
              text={Locale.Chat.Actions.Copy}
              key="copy"
              onClick={() => copyToClipboard(res)}
            />,
          ],
        });
        setTimeout(() => {
          window.open(res, "_blank");
        }, 800);
      })
      .catch((e) => {
        console.error("[Share]", e);
        showToast(prettyObject(e));
      })
      .finally(() => setLoading(false));
  };

  const share = async () => {
    if (props.messages?.length) {
      setLoading(true);
      setShouldExport(true);
    }
  };

  return (
    <>
      <div className={styles["preview-actions"]}>
        {props.showCopy && (
          <IconButton
            text={Locale.Export.Copy}
            bordered
            shadow
            icon={<CopyIcon />}
            onClick={props.copy}
          ></IconButton>
        )}
        <IconButton
          text={Locale.Export.Download}
          bordered
          shadow
          icon={<DownloadIcon />}
          onClick={props.download}
        ></IconButton>
        <IconButton
          text={Locale.Export.Share}
          bordered
          shadow
          icon={loading ? <LoadingIcon /> : <ShareIcon />}
          onClick={share}
        ></IconButton>
      </div>
      <div
        style={{
          position: "fixed",
          right: "200vw",
          pointerEvents: "none",
        }}
      >
        {shouldExport && (
          <RenderExport
            messages={props.messages ?? []}
            onRender={onRenderMsgs}
          />
        )}
      </div>
    </>
  );
}

function ExportAvatar(props: { avatar: string }) {
  if (props.avatar === DEFAULT_MASK_AVATAR) {
    return (
      <img
        src={BotIcon.src}
        width={30}
        height={30}
        alt="bot"
        className="user-avatar"
      />
    );
  }

  return <Avatar avatar={props.avatar} />;
}

export function ImagePreviewer(props: {
  messages: ChatMessage[];
  topic: string;
}) {
  const chatStore = useChatStore();
  const session = chatStore.currentSession();
  const mask = session.mask;
  const config = useAppConfig();

  const previewRef = useRef<HTMLDivElement>(null);

  const copy = () => {
    showToast(Locale.Export.Image.Toast);
    const dom = previewRef.current;
    if (!dom) return;
    toBlob(dom).then((blob) => {
      if (!blob) return;
      try {
        navigator.clipboard
          .write([
            new ClipboardItem({
              "image/png": blob,
            }),
          ])
          .then(() => {
            showToast(Locale.Copy.Success);
            refreshPreview();
          });
      } catch (e) {
        console.error("[Copy Image] ", e);
        showToast(Locale.Copy.Failed);
      }
    });
  };

  const isMobile = useMobileScreen();

  const download = async () => {
    showToast(Locale.Export.Image.Toast);
    const dom = previewRef.current;
    if (!dom) return;

    const isApp = getClientConfig()?.isApp;

    try {
      const blob = await toPng(dom);
      if (!blob) return;

      if (isMobile || (isApp && window.__TAURI__)) {
        if (isApp && window.__TAURI__) {
          const result = await window.__TAURI__.dialog.save({
            defaultPath: `${props.topic}.png`,
            filters: [
              {
                name: "PNG Files",
                extensions: ["png"],
              },
              {
                name: "All Files",
                extensions: ["*"],
              },
            ],
          });

          if (result !== null) {
            const response = await fetch(blob);
            const buffer = await response.arrayBuffer();
            const uint8Array = new Uint8Array(buffer);
            await window.__TAURI__.fs.writeBinaryFile(result, uint8Array);
            showToast(Locale.Download.Success);
          } else {
            showToast(Locale.Download.Failed);
          }
        } else {
          showImageModal(blob);
        }
      } else {
        const link = document.createElement("a");
        link.download = `${props.topic}.png`;
        link.href = blob;
        link.click();
        refreshPreview();
      }
    } catch (error) {
      showToast(Locale.Download.Failed);
    }
  };

  const refreshPreview = () => {
    const dom = previewRef.current;
    if (dom) {
      dom.innerHTML = dom.innerHTML; // Refresh the content of the preview by resetting its HTML for fix a bug glitching
    }
  };

  return (
    <div className={styles["image-previewer"]}>
      <PreviewActions
        copy={copy}
        download={download}
        showCopy={!isMobile}
        messages={props.messages}
      />
      <div
        className={`${styles["preview-body"]} ${styles["default-theme"]}`}
        ref={previewRef}
      >
        <div className={styles["chat-info"]}>
          <div className={styles["logo"] + " no-dark"}>
            <NextImage
              src={ChatGptIcon.src}
              alt="logo"
              width={50}
              height={50}
            />
          </div>

          <div>
            <div className={styles["main-title"]}>NextChat</div>
            <div className={styles["sub-title"]}>
              github.com/Yidadaa/ChatGPT-Next-Web
            </div>
            <div className={styles["icons"]}>
              <ExportAvatar avatar={config.avatar} />
              <span className={styles["icon-space"]}>&</span>
              <ExportAvatar avatar={mask.avatar} />
            </div>
          </div>
          <div>
            <div className={styles["chat-info-item"]}>
              {Locale.Exporter.Model}: {mask.modelConfig.model}
            </div>
            <div className={styles["chat-info-item"]}>
              {Locale.Exporter.Messages}: {props.messages.length}
            </div>
            <div className={styles["chat-info-item"]}>
              {Locale.Exporter.Topic}: {session.topic}
            </div>
            <div className={styles["chat-info-item"]}>
              {Locale.Exporter.Time}:{" "}
              {new Date(
                props.messages.at(-1)?.date ?? Date.now(),
              ).toLocaleString()}
            </div>
          </div>
        </div>
        {props.messages.map((m, i) => {
          return (
            <div
              className={styles["message"] + " " + styles["message-" + m.role]}
              key={i}
            >
              <div className={styles["avatar"]}>
                <ExportAvatar
                  avatar={m.role === "user" ? config.avatar : mask.avatar}
                />
              </div>

              <div className={styles["body"]}>
                <Markdown
                  content={getMessageTextContent(m)}
                  fontSize={config.fontSize}
                  defaultShow
                />
                {getMessageImages(m).length == 1 && (
                  <img
                    key={i}
                    src={getMessageImages(m)[0]}
                    alt="message"
                    className={styles["message-image"]}
                  />
                )}
                {getMessageImages(m).length > 1 && (
                  <div
                    className={styles["message-images"]}
                    style={
                      {
                        "--image-count": getMessageImages(m).length,
                      } as React.CSSProperties
                    }
                  >
                    {getMessageImages(m).map((src, i) => (
                      <img
                        key={i}
                        src={src}
                        alt="message"
                        className={styles["message-image-multi"]}
                      />
                    ))}
                  </div>
                )}
              </div>
            </div>
          );
        })}
      </div>
    </div>
  );
}

export function MarkdownPreviewer(props: {
  messages: ChatMessage[];
  topic: string;
}) {
  const mdText =
    `# ${props.topic}\n\n` +
    props.messages
      .map((m) => {
        return m.role === "user"
          ? `## ${Locale.Export.MessageFromYou}:\n${getMessageTextContent(m)}`
          : `## ${Locale.Export.MessageFromChatGPT}:\n${getMessageTextContent(
              m,
            ).trim()}`;
      })
      .join("\n\n");

  const copy = () => {
    copyToClipboard(mdText);
  };
  const download = () => {
    downloadAs(mdText, `${props.topic}.md`);
  };
  return (
    <>
      <PreviewActions
        copy={copy}
        download={download}
        showCopy={true}
        messages={props.messages}
      />
      <div className="markdown-body">
        <pre className={styles["export-content"]}>{mdText}</pre>
      </div>
    </>
  );
}

export function JsonPreviewer(props: {
  messages: ChatMessage[];
  topic: string;
}) {
  const msgs = {
    messages: [
      {
        role: "system",
        content: `${Locale.FineTuned.Sysmessage} ${props.topic}`,
      },
      ...props.messages.map((m) => ({
        role: m.role,
        content: m.content,
      })),
    ],
  };
  const mdText = "```json\n" + JSON.stringify(msgs, null, 2) + "\n```";
  const minifiedJson = JSON.stringify(msgs);

  const copy = () => {
    copyToClipboard(minifiedJson);
  };
  const download = () => {
    downloadAs(JSON.stringify(msgs), `${props.topic}.json`);
  };

  return (
    <>
      <PreviewActions
        copy={copy}
        download={download}
        showCopy={false}
        messages={props.messages}
      />
      <div className="markdown-body" onClick={copy}>
        <Markdown content={mdText} />
      </div>
    </>
  );
}<|MERGE_RESOLUTION|>--- conflicted
+++ resolved
@@ -312,20 +312,7 @@
   const onRenderMsgs = (msgs: ChatMessage[]) => {
     setShouldExport(false);
 
-<<<<<<< HEAD
-    var api: ClientApi;
-    if (config.modelConfig.providerName == ServiceProvider.Google) {
-      api = new ClientApi(ModelProvider.GeminiPro);
-    } else if (config.modelConfig.providerName == ServiceProvider.Anthropic) {
-      api = new ClientApi(ModelProvider.Claude);
-    } else if (config.modelConfig.providerName == ServiceProvider.ByteDance) {
-      api = new ClientApi(ModelProvider.Doubao);
-    } else {
-      api = new ClientApi(ModelProvider.GPT);
-    }
-=======
     const api: ClientApi = getClientApi(config.modelConfig.providerName);
->>>>>>> f5e14c36
 
     api
       .share(msgs)
