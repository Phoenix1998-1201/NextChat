--- conflicted
+++ resolved
@@ -1456,11 +1456,8 @@
                   {baiduConfigComponent}
                   {byteDanceConfigComponent}
                   {alibabaConfigComponent}
-<<<<<<< HEAD
                   {tencentConfigComponent}
-=======
                   {moonshotConfigComponent}
->>>>>>> ba6443c0
                   {stabilityConfigComponent}
                 </>
               )}
