import { useState, useEffect, useRef, useMemo } from "react";

import EmojiPicker, { Theme as EmojiTheme } from "emoji-picker-react";

import styles from "./settings.module.scss";

import ResetIcon from "../icons/reload.svg";
import CloseIcon from "../icons/close.svg";
import ClearIcon from "../icons/clear.svg";
import EditIcon from "../icons/edit.svg";

import { List, ListItem, Popover, showToast } from "./ui-lib";

import { IconButton } from "./button";
import {
  SubmitKey,
  useChatStore,
  Theme,
  ALL_MODELS,
  useUpdateStore,
  useAccessStore,
} from "../store";
import { Avatar, PromptHints } from "./home";

import Locale, { AllLangs, changeLang, getLang } from "../locales";
import { getCurrentVersion } from "../utils";
import Link from "next/link";
import { UPDATE_URL } from "../constant";
import { SearchService, usePromptStore } from "../store/prompt";
import { requestUsage } from "../requests";

function SettingItem(props: {
  title: string;
  subTitle?: string;
  children: JSX.Element;
}) {
  return (
    <ListItem>
      <div className={styles["settings-title"]}>
        <div>{props.title}</div>
        {props.subTitle && (
          <div className={styles["settings-sub-title"]}>{props.subTitle}</div>
        )}
      </div>
      {props.children}
    </ListItem>
  );
}

export function Settings(props: { closeSettings: () => void }) {
  const [showEmojiPicker, setShowEmojiPicker] = useState(false);
  const [config, updateConfig, resetConfig, clearAllData, clearSessions] =
    useChatStore((state) => [
      state.config,
      state.updateConfig,
      state.resetConfig,
      state.clearAllData,
<<<<<<< HEAD
      state.clearSessions,
    ]);
=======
    ],
  );
>>>>>>> b1576e52

  const updateStore = useUpdateStore();
  const [checkingUpdate, setCheckingUpdate] = useState(false);
  const currentId = getCurrentVersion();
  const remoteId = updateStore.remoteId;
  const hasNewVersion = currentId !== remoteId;

  function checkUpdate(force = false) {
    setCheckingUpdate(true);
    updateStore.getLatestCommitId(force).then(() => {
      setCheckingUpdate(false);
    });
  }

  const [usage, setUsage] = useState<{
    granted?: number;
    used?: number;
  }>();
  const [loadingUsage, setLoadingUsage] = useState(false);
  function checkUsage() {
    setLoadingUsage(true);
    requestUsage()
      .then((res) =>
        setUsage({
          granted: res?.total_granted,
          used: res?.total_used,
        }),
      )
      .finally(() => {
        setLoadingUsage(false);
      });
  }

  useEffect(() => {
    checkUpdate();
    checkUsage();
  }, []);

  const accessStore = useAccessStore();
  const enabledAccessControl = useMemo(
    () => accessStore.enabledAccessControl(),
    [],
  );

  const promptStore = usePromptStore();
  const builtinCount = SearchService.count.builtin;
  const customCount = promptStore.prompts.size ?? 0;

  return (
    <>
      <div className={styles["window-header"]}>
        <div className={styles["window-header-title"]}>
          <div className={styles["window-header-main-title"]}>
            {Locale.Settings.Title}
          </div>
          <div className={styles["window-header-sub-title"]}>
            {Locale.Settings.SubTitle}
          </div>
        </div>
        <div className={styles["window-actions"]}>
          <div className={styles["window-action-button"]}>
            <IconButton
              icon={<ClearIcon />}
              onClick={clearSessions}
              bordered
              title={Locale.Settings.Actions.ClearAll}
            />
          </div>
          <div className={styles["window-action-button"]}>
            <IconButton
              icon={<ResetIcon />}
              onClick={resetConfig}
              bordered
              title={Locale.Settings.Actions.ResetAll}
            />
          </div>
          <div className={styles["window-action-button"]}>
            <IconButton
              icon={<CloseIcon />}
              onClick={props.closeSettings}
              bordered
              title={Locale.Settings.Actions.Close}
            />
          </div>
        </div>
      </div>
      <div className={styles["settings"]}>
        <List>
          <SettingItem title={Locale.Settings.Avatar}>
            <Popover
              onClose={() => setShowEmojiPicker(false)}
              content={
                <EmojiPicker
                  lazyLoadEmojis
                  theme={EmojiTheme.AUTO}
                  onEmojiClick={(e) => {
                    updateConfig((config) => (config.avatar = e.unified));
                    setShowEmojiPicker(false);
                  }}
                />
              }
              open={showEmojiPicker}
            >
              <div
                className={styles.avatar}
                onClick={() => setShowEmojiPicker(true)}
              >
                <Avatar role="user" />
              </div>
            </Popover>
          </SettingItem>

          <SettingItem
            title={Locale.Settings.Update.Version(currentId)}
            subTitle={
              checkingUpdate
                ? Locale.Settings.Update.IsChecking
                : hasNewVersion
                ? Locale.Settings.Update.FoundUpdate(remoteId ?? "ERROR")
                : Locale.Settings.Update.IsLatest
            }
          >
            {checkingUpdate ? (
              <div />
            ) : hasNewVersion ? (
              <Link href={UPDATE_URL} target="_blank" className="link">
                {Locale.Settings.Update.GoToUpdate}
              </Link>
            ) : (
              <IconButton
                icon={<ResetIcon></ResetIcon>}
                text={Locale.Settings.Update.CheckUpdate}
                onClick={() => checkUpdate(true)}
              />
            )}
          </SettingItem>

          <SettingItem title={Locale.Settings.SendKey}>
            <select
              value={config.submitKey}
              onChange={(e) => {
                updateConfig(
                  (config) =>
                    (config.submitKey = e.target.value as any as SubmitKey),
                );
              }}
            >
              {Object.values(SubmitKey).map((v) => (
                <option value={v} key={v}>
                  {v}
                </option>
              ))}
            </select>
          </SettingItem>

          <ListItem>
            <div className={styles["settings-title"]}>
              {Locale.Settings.Theme}
            </div>
            <select
              value={config.theme}
              onChange={(e) => {
                updateConfig(
                  (config) => (config.theme = e.target.value as any as Theme),
                );
              }}
            >
              {Object.values(Theme).map((v) => (
                <option value={v} key={v}>
                  {v}
                </option>
              ))}
            </select>
          </ListItem>

          <SettingItem title={Locale.Settings.Lang.Name}>
            <select
              value={getLang()}
              onChange={(e) => {
                changeLang(e.target.value as any);
              }}
            >
              {AllLangs.map((lang) => (
                <option value={lang} key={lang}>
                  {Locale.Settings.Lang.Options[lang]}
                </option>
              ))}
            </select>
          </SettingItem>

          <SettingItem
            title={Locale.Settings.FontSize.Title}
            subTitle={Locale.Settings.FontSize.SubTitle}
          >
            <input
              type="range"
              title={`${config.fontSize ?? 14}px`}
              value={config.fontSize}
              min="12"
              max="18"
              step="1"
              onChange={(e) =>
                updateConfig(
                  (config) =>
                    (config.fontSize = Number.parseInt(e.currentTarget.value)),
                )
              }
            ></input>
          </SettingItem>

          <SettingItem title={Locale.Settings.TightBorder}>
            <input
              type="checkbox"
              checked={config.tightBorder}
              onChange={(e) =>
                updateConfig(
                  (config) => (config.tightBorder = e.currentTarget.checked),
                )
              }
            ></input>
          </SettingItem>
        </List>
        <List>
          <SettingItem
            title={Locale.Settings.Prompt.Disable.Title}
            subTitle={Locale.Settings.Prompt.Disable.SubTitle}
          >
            <input
              type="checkbox"
              checked={config.disablePromptHint}
              onChange={(e) =>
                updateConfig(
                  (config) =>
                    (config.disablePromptHint = e.currentTarget.checked),
                )
              }
            ></input>
          </SettingItem>

          <SettingItem
            title={Locale.Settings.Prompt.List}
            subTitle={Locale.Settings.Prompt.ListCount(
              builtinCount,
              customCount,
            )}
          >
            <IconButton
              icon={<EditIcon />}
              text={Locale.Settings.Prompt.Edit}
              onClick={() => showToast(Locale.WIP)}
            />
          </SettingItem>
        </List>
        <List>
          {enabledAccessControl ? (
            <SettingItem
              title={Locale.Settings.AccessCode.Title}
              subTitle={Locale.Settings.AccessCode.SubTitle}
            >
              <input
                value={accessStore.accessCode}
                type="text"
                placeholder={Locale.Settings.AccessCode.Placeholder}
                onChange={(e) => {
                  accessStore.updateCode(e.currentTarget.value);
                }}
              ></input>
            </SettingItem>
          ) : (
            <></>
          )}

          <SettingItem
            title={Locale.Settings.Token.Title}
            subTitle={Locale.Settings.Token.SubTitle}
          >
            <input
              value={accessStore.token}
              type="text"
              placeholder={Locale.Settings.Token.Placeholder}
              onChange={(e) => {
                accessStore.updateToken(e.currentTarget.value);
              }}
            ></input>
          </SettingItem>

          <SettingItem
            title={Locale.Settings.Usage.Title}
            subTitle={
              loadingUsage
                ? Locale.Settings.Usage.IsChecking
                : Locale.Settings.Usage.SubTitle(
                    usage?.granted ?? "[?]",
                    usage?.used ?? "[?]",
                  )
            }
          >
            {loadingUsage ? (
              <div />
            ) : (
              <IconButton
                icon={<ResetIcon></ResetIcon>}
                text={Locale.Settings.Usage.Check}
                onClick={checkUsage}
              />
            )}
          </SettingItem>

          <SettingItem
            title={Locale.Settings.HistoryCount.Title}
            subTitle={Locale.Settings.HistoryCount.SubTitle}
          >
            <input
              type="range"
              title={config.historyMessageCount.toString()}
              value={config.historyMessageCount}
              min="0"
              max="25"
              step="2"
              onChange={(e) =>
                updateConfig(
                  (config) =>
                    (config.historyMessageCount = e.target.valueAsNumber),
                )
              }
            ></input>
          </SettingItem>

          <SettingItem
            title={Locale.Settings.CompressThreshold.Title}
            subTitle={Locale.Settings.CompressThreshold.SubTitle}
          >
            <input
              type="number"
              min={500}
              max={4000}
              value={config.compressMessageLengthThreshold}
              onChange={(e) =>
                updateConfig(
                  (config) =>
                    (config.compressMessageLengthThreshold =
                      e.currentTarget.valueAsNumber),
                )
              }
            ></input>
          </SettingItem>
        </List>

        <List>
          <SettingItem title={Locale.Settings.Model}>
            <select
              value={config.modelConfig.model}
              onChange={(e) => {
                updateConfig(
                  (config) =>
                    (config.modelConfig.model = e.currentTarget.value),
                );
              }}
            >
              {ALL_MODELS.map((v) => (
                <option value={v.name} key={v.name} disabled={!v.available}>
                  {v.name}
                </option>
              ))}
            </select>
          </SettingItem>
          <SettingItem
            title={Locale.Settings.Temperature.Title}
            subTitle={Locale.Settings.Temperature.SubTitle}
          >
            <input
              type="range"
              value={config.modelConfig.temperature.toFixed(1)}
              min="0"
              max="2"
              step="0.1"
              onChange={(e) => {
                updateConfig(
                  (config) =>
                    (config.modelConfig.temperature =
                      e.currentTarget.valueAsNumber),
                );
              }}
            ></input>
          </SettingItem>
          <SettingItem
            title={Locale.Settings.MaxTokens.Title}
            subTitle={Locale.Settings.MaxTokens.SubTitle}
          >
            <input
              type="number"
              min={100}
              max={4096}
              value={config.modelConfig.max_tokens}
              onChange={(e) =>
                updateConfig(
                  (config) =>
                    (config.modelConfig.max_tokens =
                      e.currentTarget.valueAsNumber),
                )
              }
            ></input>
          </SettingItem>
          <SettingItem
            title={Locale.Settings.PresencePenlty.Title}
            subTitle={Locale.Settings.PresencePenlty.SubTitle}
          >
            <input
              type="range"
              value={config.modelConfig.presence_penalty.toFixed(1)}
              min="-2"
              max="2"
              step="0.5"
              onChange={(e) => {
                updateConfig(
                  (config) =>
                    (config.modelConfig.presence_penalty =
                      e.currentTarget.valueAsNumber),
                );
              }}
            ></input>
          </SettingItem>
        </List>
      </div>
    </>
  );
}<|MERGE_RESOLUTION|>--- conflicted
+++ resolved
@@ -55,13 +55,8 @@
       state.updateConfig,
       state.resetConfig,
       state.clearAllData,
-<<<<<<< HEAD
       state.clearSessions,
     ]);
-=======
-    ],
-  );
->>>>>>> b1576e52
 
   const updateStore = useUpdateStore();
   const [checkingUpdate, setCheckingUpdate] = useState(false);
